import messages from 'shared/messages';
import * as operationActions from 'background/actions/operation';
import * as commandActions from 'background/actions/command';
import * as settingActions from 'background/actions/setting';
import * as findActions from 'background/actions/find';
import * as tabActions from 'background/actions/tab';
import * as commands from 'shared/commands';

export default class BackgroundComponent {
  constructor(store) {
    this.store = store;

    browser.runtime.onMessage.addListener((message, sender) => {
      try {
        return this.onMessage(message, sender);
      } catch (e) {
        return browser.tabs.sendMessage(sender.tab.id, {
          type: messages.CONSOLE_SHOW_ERROR,
          text: e.message,
        });
      }
    });
  }

  onMessage(message, sender) {
    let settings = this.store.getState().setting;
    let find = this.store.getState().find;

    switch (message.type) {
    case messages.BACKGROUND_OPERATION:
      return this.store.dispatch(
        operationActions.exec(message.operation, sender.tab),
        sender);
    case messages.OPEN_URL:
      if (message.newTab) {
        return this.store.dispatch(
<<<<<<< HEAD
          commands.tabopenCommand(message.url, message.background,
            settings.value.openAdjacentTabs), sender);
=======
          tabActions.openNewTab(message.url, sender.tab.id), sender);
>>>>>>> fb8a0f36
      }
      return this.store.dispatch(
        tabActions.openToTab(message.url, sender.tab), sender);
    case messages.CONSOLE_ENTER_COMMAND:
      this.store.dispatch(
        commandActions.exec(message.text, settings.value),
        sender
      );
      return this.broadcastSettingsChanged();
    case messages.SETTINGS_QUERY:
      return Promise.resolve(this.store.getState().setting.value);
    case messages.CONSOLE_QUERY_COMPLETIONS:
      return commands.complete(message.text, settings.value);
    case messages.SETTINGS_RELOAD:
      this.store.dispatch(settingActions.load());
      return this.broadcastSettingsChanged();
    case messages.FIND_GET_KEYWORD:
      return Promise.resolve(find.keyword);
    case messages.FIND_SET_KEYWORD:
      this.store.dispatch(findActions.setKeyword(message.keyword));
      return Promise.resolve({});
    }
  }

  broadcastSettingsChanged() {
    return browser.tabs.query({}).then((tabs) => {
      for (let tab of tabs) {
        browser.tabs.sendMessage(tab.id, {
          type: messages.SETTINGS_CHANGED,
        });
      }
    });
  }
}<|MERGE_RESOLUTION|>--- conflicted
+++ resolved
@@ -33,13 +33,10 @@
         sender);
     case messages.OPEN_URL:
       if (message.newTab) {
-        return this.store.dispatch(
-<<<<<<< HEAD
-          commands.tabopenCommand(message.url, message.background,
-            settings.value.openAdjacentTabs), sender);
-=======
-          tabActions.openNewTab(message.url, sender.tab.id), sender);
->>>>>>> fb8a0f36
+        let action = tabActions.openNewTab(
+          message.url, sender.tab.id, message.background,
+          settings.value.properties.adjacenttab);
+        return this.store.dispatch(action, sender);
       }
       return this.store.dispatch(
         tabActions.openToTab(message.url, sender.tab), sender);
